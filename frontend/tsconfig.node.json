{
  "compilerOptions": {
    "tsBuildInfoFile": "./node_modules/.tmp/tsconfig.node.tsbuildinfo",
    "target": "ES2022",
    "lib": ["ES2023"],
    "module": "ESNext",
    "skipLibCheck": true,

<<<<<<< HEAD
    /* Bundler mode 1 */
=======
    /* Bundler modea */
>>>>>>> ea45d27b
    "moduleResolution": "bundler",
    "allowImportingTsExtensions": true,
    "verbatimModuleSyntax": true,
    "moduleDetection": "force",
    "noEmit": true,

    /* Linting */
    "strict": true,
    "noUnusedLocals": true,
    "noUnusedParameters": true,
    "erasableSyntaxOnly": true,
    "noFallthroughCasesInSwitch": true,
    "noUncheckedSideEffectImports": true
  },
  "include": ["vite.config.ts"]
}<|MERGE_RESOLUTION|>--- conflicted
+++ resolved
@@ -6,11 +6,7 @@
     "module": "ESNext",
     "skipLibCheck": true,
 
-<<<<<<< HEAD
-    /* Bundler mode 1 */
-=======
     /* Bundler modea */
->>>>>>> ea45d27b
     "moduleResolution": "bundler",
     "allowImportingTsExtensions": true,
     "verbatimModuleSyntax": true,
